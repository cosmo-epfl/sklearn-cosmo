--- conflicted
+++ resolved
@@ -18,11 +18,7 @@
     "\n",
     "import numpy as np\n",
     "\n",
-<<<<<<< HEAD
-    "from skcosmo.selection import CUR, FPS, VoronoiFPS\n",
-=======
     "from skcosmo.feature_selection import FeatureCUR, FeatureFPS\n",
->>>>>>> 42b1c722
     "\n",
     "cmap = cm.brg"
    ]
